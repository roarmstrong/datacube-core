--- conflicted
+++ resolved
@@ -99,8 +99,7 @@
             'datacube-ncml = datacube_apps.ncml:ncml_app',
             'pixeldrill = datacube_apps.pixeldrill:main [interactive]',
             'movie_generator = datacube_apps.movie_generator:main',
-<<<<<<< HEAD
-            'datacube-simple-replica = datacube_apps.simple_replica:replicate'
+            'datacube-simple-replica = datacube_apps.simple_replica:replicate [replicas]'
         ],
         'datacube.plugins.io.read': [
             's3block = datacube.drivers.s3.driver:reader_driver_init'
@@ -114,9 +113,5 @@
             'default = datacube.index.index:index_driver_init',
             's3block_index = datacube.drivers.s3block_index:index_driver_init',
         ],
-=======
-            'datacube-simple-replica = datacube_apps.simple_replica:replicate [replicas]'
-        ]
->>>>>>> a32e63a3
     },
 )